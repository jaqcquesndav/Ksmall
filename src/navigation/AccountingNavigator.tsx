import React from 'react';
import { createStackNavigator } from '@react-navigation/stack';
import { RootStackParamList } from './types';  // Correction du chemin d'importation

// Imports complets des écrans de comptabilité
import AccountingDashboardScreen from '../screens/accounting/AccountingDashboardScreen';
import JournalEntryScreen from '../screens/accounting/JournalEntryScreen';
import LedgerScreen from '../screens/accounting/LedgerScreen';
import FinancialStatementsScreen from '../screens/accounting/FinancialStatementsScreen';
import ReportGeneratorScreen from '../screens/accounting/ReportGeneratorScreen';
import AccountDetailsScreen from '../screens/accounting/AccountDetailsScreen';
import AddJournalEntryScreen from '../screens/accounting/AddJournalEntryScreen';
import JournalEntryDetailsScreen from '../screens/accounting/JournalEntryDetailsScreen';
import TransactionDetailsScreen from '../screens/accounting/TransactionDetailsScreen';

// Imports des écrans de paramètres comptables
import AccountingSettingsScreen from '../screens/settings/AccountingSettingsScreen';
import FiscalYearScreen from '../screens/settings/FiscalYearScreen';
import ChartOfAccountsScreen from '../screens/settings/ChartOfAccountsScreen';
import TaxSettingsScreen from '../screens/settings/TaxSettingsScreen';
import ReportFormatScreen from '../screens/settings/ReportFormatScreen';
import DisplayPreferencesScreen from '../screens/settings/DisplayPreferencesScreen';
import DataImportScreen from '../screens/settings/DataImportScreen';
import DataExportScreen from '../screens/settings/DataExportScreen';
import BackupRestoreScreen from '../screens/settings/BackupRestoreScreen';

const Stack = createStackNavigator<RootStackParamList>();

const AccountingNavigator = () => {
  return (
    <Stack.Navigator 
      initialRouteName="AccountingMain"
      screenOptions={{
        headerShown: false
      }}
    >
      <Stack.Screen 
        name="AccountingMain" 
        component={AccountingScreen}
        options={{ animationEnabled: true }}
      />
<<<<<<< HEAD
      <Stack.Screen name="AccountingDashboard" component={AccountingDashboardScreen} />
=======
     
>>>>>>> 02b9a646
      <Stack.Screen name="JournalEntry" component={JournalEntryScreen} />
      <Stack.Screen name="JournalEntryDetails" component={JournalEntryDetailsScreen} />
      <Stack.Screen name="AddJournalEntry" component={AddJournalEntryScreen} />
      <Stack.Screen name="Ledger" component={LedgerScreen} />
      <Stack.Screen name="AccountDetails" component={AccountDetailsScreen} />
      <Stack.Screen name="TransactionDetails" component={TransactionDetailsScreen} />
      <Stack.Screen name="FinancialStatements" component={FinancialStatementsScreen} />
      <Stack.Screen name="ReportGenerator" component={ReportGeneratorScreen} />
      
      {/* Écrans de paramètres comptables */}
      <Stack.Screen name="AccountingSettings" component={AccountingSettingsScreen} />
      <Stack.Screen name="FiscalYear" component={FiscalYearScreen} />
      <Stack.Screen name="ChartOfAccounts" component={ChartOfAccountsScreen} />
      <Stack.Screen name="TaxSettings" component={TaxSettingsScreen} />
      <Stack.Screen name="ReportFormat" component={ReportFormatScreen} />
      <Stack.Screen name="DisplayPreferences" component={DisplayPreferencesScreen} />
      <Stack.Screen name="DataImport" component={DataImportScreen} />
      <Stack.Screen name="DataExport" component={DataExportScreen} />
      <Stack.Screen name="BackupRestore" component={BackupRestoreScreen} />
    </Stack.Navigator>
  );
};

export default AccountingNavigator;<|MERGE_RESOLUTION|>--- conflicted
+++ resolved
@@ -39,11 +39,7 @@
         component={AccountingScreen}
         options={{ animationEnabled: true }}
       />
-<<<<<<< HEAD
-      <Stack.Screen name="AccountingDashboard" component={AccountingDashboardScreen} />
-=======
-     
->>>>>>> 02b9a646
+      <Stack.Screen name="AccountingMain" component={AccountingScreen} />
       <Stack.Screen name="JournalEntry" component={JournalEntryScreen} />
       <Stack.Screen name="JournalEntryDetails" component={JournalEntryDetailsScreen} />
       <Stack.Screen name="AddJournalEntry" component={AddJournalEntryScreen} />
